# ------------------------------------------------------------------------------
# Copyright Amazon.com, Inc. or its affiliates. All Rights Reserved.
# SPDX-License-Identifier: MIT-0 
# -----------------------------------------
# Consuming sample, demonstrating how a device process would leverage the provisioning class.
#  The handler makes use of the asycio library and therefore requires Python 3.7.
#
#  Prereq's: 
#      1) A provisioning claim certificate has been cut from AWSIoT.
#	   2) A restrictive "birth" policy has been associated with the certificate.
#      3) A provisioning template was created to manage the activities to be performed during new certificate activation.
#	   4) The claim certificate was placed securely on the device fleet and shipped to the field. (along with root/ca and private key)
#  
#  Execution:
#      1) The paths to the certificates, and names of IoTCore endpoint and provisioning template are set in config.ini (this project)  
#	   2) A device boots up and encounters it's "first run" experience and executes the process (main) below.
# 	   3) The process instatiates a handler that uses the bootstrap certificate to connect to IoTCore.
#	   4) The connection only enables calls to the Foundry provisioning services, where a new certificate is requested.
#      5) The certificate is assembled from the response payload, and a foundry service call is made to activate the certificate.
#	   6) The provisioning template executes the instructions provided and the process rotates to the new certificate.
#      7) Using the new certificate, a pub/sub call is demonstrated on a previously forbidden topic to test the new certificate.
#      8) New certificates are saved locally, and can be stored/consumed as the application deems necessary.
#
#
# Initial version - Raleigh Murch, AWS
# email: murchral@amazon.com
# ------------------------------------------------------------------------------

from provisioning_handler import ProvisioningHandler
from utils.config_loader import Config
from pyfiglet import Figlet


#Set Config path
CONFIG_PATH = 'config.ini'

config = Config(CONFIG_PATH)
config_parameters = config.get_section('SETTINGS')
secure_cert_path = config_parameters['SECURE_CERT_PATH']
bootstrap_cert = config_parameters['CLAIM_CERT']

# Demo Theater
f = Figlet(font='slant')
print(f.renderText('      F l e e t'))
print(f.renderText('Provisioning'))
print(f.renderText('----------'))

<<<<<<< HEAD
# Provided callback for provisioning method feedback.
def callback(payload):
    print(payload)

# Used to kick off the provisioning lifecycle, exchanging the bootstrap cert for a
# production certificate after being validated by a provisioning hook lambda.
#
# isRotation = True is used to rotate from one production certificate to a new production certificate. 
# Certificates signed by AWS IoT Root CA expire on 12/31/2049. Security best practices
# urge frequent rotation of x.509 certificates and this method (used in conjunction with
# a cloud cert management pattern) attempt to make cert exchange easy.
def run_provisioning(isRotation=False):

    provisioner = ProvisioningHandler(CONFIG_PATH)
=======
    #Set Config path
    CONFIG_PATH = 'config.ini'

    config = Config(CONFIG_PATH)
    config_parameters = config.get_section('SETTINGS')
    secure_cert_path = config_parameters['SECURE_CERT_PATH']
	
    # Demo Theater
    f = Figlet(font='slant')
    print(f.renderText('      F l e e t'))
    print(f.renderText('Provisioning'))
    print(f.renderText('----------'))
>>>>>>> 77974097

    if isRotation:
        provisioner.get_official_certs(callback, isRotation=True)  
    else:
        #Check for availability of bootstrap cert 
        try:
             with open("{}/{}".format(secure_cert_path, bootstrap_cert)) as f:
                # Call super-method to perform aquisition/activation
                # of certs, creation of thing, etc. Returns general
                # purpose callback at this point.
                # Instantiate provisioning handler, pass in path to config
                provisioner.get_official_certs(callback)

        except IOError:
            print("### Bootstrap cert non-existent. Official cert may already be in place.")



if __name__ == "__main__":
    run_provisioning()

    

		
	<|MERGE_RESOLUTION|>--- conflicted
+++ resolved
@@ -45,7 +45,6 @@
 print(f.renderText('Provisioning'))
 print(f.renderText('----------'))
 
-<<<<<<< HEAD
 # Provided callback for provisioning method feedback.
 def callback(payload):
     print(payload)
@@ -60,20 +59,6 @@
 def run_provisioning(isRotation=False):
 
     provisioner = ProvisioningHandler(CONFIG_PATH)
-=======
-    #Set Config path
-    CONFIG_PATH = 'config.ini'
-
-    config = Config(CONFIG_PATH)
-    config_parameters = config.get_section('SETTINGS')
-    secure_cert_path = config_parameters['SECURE_CERT_PATH']
-	
-    # Demo Theater
-    f = Figlet(font='slant')
-    print(f.renderText('      F l e e t'))
-    print(f.renderText('Provisioning'))
-    print(f.renderText('----------'))
->>>>>>> 77974097
 
     if isRotation:
         provisioner.get_official_certs(callback, isRotation=True)  
@@ -90,8 +75,6 @@
         except IOError:
             print("### Bootstrap cert non-existent. Official cert may already be in place.")
 
-
-
 if __name__ == "__main__":
     run_provisioning()
 
